--- conflicted
+++ resolved
@@ -175,19 +175,6 @@
             info "Zsh is not installed on the system."
         fi
 
-<<<<<<< HEAD
-        # Check current shell using multiple methods
-        current_shell=$(ps -p $$ -o comm= 2>/dev/null)
-
-        # Alternative methods to detect current shell
-        if [[ "$current_shell" == "zsh" ]] || [[ "$SHELL" == *"zsh"* ]] || [[ -n "$ZSH_VERSION" ]]; then
-            using_zsh=true
-            info "Currently running in Zsh shell."
-        else
-            info "Current shell: $current_shell (not Zsh)"
-        fi
-
-=======
         # Improved shell detection - check multiple indicators
         if [[ -n "$ZSH_VERSION" ]]; then
             # Most reliable - ZSH_VERSION is only set in zsh
@@ -211,7 +198,6 @@
             fi
         fi
 
->>>>>>> b72783e5
         # Decision logic
         if [[ "$zsh_available" == true ]] && [[ "$using_zsh" == true ]]; then
             success "Zsh is installed and is the current shell."
@@ -538,19 +524,11 @@
         curl -LO https://raw.githubusercontent.com/LinuxUser255/BashAndLinux/refs/heads/main/ShortCuts/pwsearch.sh -
         chmod +x pwsearch.sh
         mv pwsearch.sh -t /usr/local/bin/
-<<<<<<< HEAD
 
         curl -LO https://raw.githubusercontent.com/LinuxUser255/BashAndLinux/refs/heads/main/ShortCuts/faster.sh -
         chmod +x faster.sh
         mv faster.sh /usr/local/bin/
 
-=======
-
-        curl -LO https://raw.githubusercontent.com/LinuxUser255/BashAndLinux/refs/heads/main/ShortCuts/faster.sh -
-        chmod +x faster.sh
-        mv faster.sh /usr/local/bin/
-
->>>>>>> b72783e5
         curl -LO https://raw.githubusercontent.com/LinuxUser255/BashAndLinux/refs/heads/main/ShortCuts/gclone.sh
         chmod +x gclone.sh
         mv gclone.sh -t /usr/local/bin/
